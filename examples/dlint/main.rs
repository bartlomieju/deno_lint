// Copyright 2020-2021 the Deno authors. All rights reserved. MIT license.
use anyhow::bail;
use anyhow::Error as AnyError;
use clap::Arg;
use clap::Command;
use deno_ast::MediaType;
use deno_ast::SourceTextInfo;
use deno_core::RuntimeOptions;
use deno_lint::diagnostic::LintDiagnostic;
use deno_lint::linter::LintFileOptions;
use deno_lint::linter::LinterBuilder;
use deno_lint::rules::{get_filtered_rules, get_recommended_rules};
use log::debug;
use rayon::prelude::*;
use std::collections::BTreeMap;
use std::path::PathBuf;
use std::sync::atomic::{AtomicUsize, Ordering};
use std::sync::{Arc, Mutex};

mod color;
mod config;
mod diagnostics;
mod rules;

fn create_cli_app<'a>() -> Command<'a> {
  Command::new("dlint")
    .version(clap::crate_version!())
    .subcommand_required(true)
    .subcommand(
      Command::new("rules")
        .arg(
          Arg::new("RULE_NAME")
            .help("Show detailed information about rule. If omitted, show the list of all rules."),
        )
        .arg(Arg::new("json").long("json")),
    )
    .subcommand(
      Command::new("run")
        .arg(
          Arg::new("FILES")
            .help("Set the input file to use")
            .multiple_occurrences(true),
        )
        .arg(
          Arg::new("RULE_CODE")
            .long("rule")
            .help("Run a certain rule")
            .takes_value(true),
        )
        .arg(
          Arg::new("CONFIG")
            .long("config")
            .help("Load config from file")
            .takes_value(true),
        ).arg(
          Arg::new("FORMAT")
            .long("format")
            .help("Configure output format")
            .takes_value(true)
            .default_value("pretty")
            .validator(|val: &str| match val {
              "compact" => Ok(()),
              "pretty" => Ok(()),
              _ => Err("Output format must be compact or pretty")
            }),
        )
    )
}

fn run_linter(
  paths: Vec<String>,
  filter_rule_name: Option<&str>,
  maybe_config: Option<Arc<config::Config>>,
  format: Option<&str>,
) -> Result<(), AnyError> {
  let mut paths: Vec<PathBuf> = paths.iter().map(PathBuf::from).collect();

  if let Some(config) = maybe_config.clone() {
    paths.extend(config.get_files()?);
  }

  let error_counts = Arc::new(AtomicUsize::new(0));

  struct FileDiagnostics {
    filename: String,
    text_info: SourceTextInfo,
    diagnostics: Vec<LintDiagnostic>,
  }

  let mut rules = get_recommended_rules();
  let mut plugins = vec![];

  eprintln!("filter rule name {:#?}", filter_rule_name);
  if let Some(rule_name) = filter_rule_name {
    let include = vec![rule_name.to_string()];
    rules = get_filtered_rules(Some(vec![]), None, Some(include));
  }

  if let Some(config) = maybe_config {
    eprintln!("config {:#?}", config);
    if let Some(r) = config.get_rules() {
      rules = r;
    }
    // TODO(bartlomieju): resolve plugins correctly
    // config.plugins
    eprintln!("configured plugins {:#?}", config.plugins);
    plugins = config.plugins.clone();
  }

  let plugin_server = if !plugins.is_empty() {
    Some(create_plugin_server(plugins))
  } else {
    None
  };

  let file_diagnostics = Arc::new(Mutex::new(BTreeMap::new()));
<<<<<<< HEAD
  let linter_builder = LinterBuilder::default()
    .rules(rules.clone());
    // .plugins(plugins);
=======
  let linter_builder = LinterBuilder::default().rules(rules.clone());
>>>>>>> 9cd4fb2f

  let linter = linter_builder.build();
  if rules.is_empty() {
    bail!("No lint rules configured");
  } else {
    debug!("Configured rules: {}", rules.len());
  }

  paths
    .par_iter()
    .try_for_each(|file_path| -> Result<(), AnyError> {
      let source_code = std::fs::read_to_string(file_path)?;

      let (parsed_source, diagnostics) = linter.lint_file(LintFileOptions {
        filename: file_path.to_string_lossy().to_string(),
        source_code,
        media_type: MediaType::from_path(file_path),
      })?;

      error_counts.fetch_add(diagnostics.len(), Ordering::Relaxed);

      let mut lock = file_diagnostics.lock().unwrap();

      lock.insert(
        file_path,
        FileDiagnostics {
          filename: file_path.to_string_lossy().to_string(),
          diagnostics,
          text_info: parsed_source.text_info().clone(),
        },
      );

      Ok(())
    })?;

  for d in file_diagnostics.lock().unwrap().values() {
    diagnostics::display_diagnostics(
      &d.diagnostics,
      &d.text_info,
      &d.filename,
      format,
    );
  }

  let err_count = error_counts.load(Ordering::Relaxed);
  std::thread::sleep(std::time::Duration::from_secs(1));
  eprintln!("finished linting");
  if err_count > 0 {
    eprintln!(
      "Found {} problem{}",
      err_count,
      if err_count == 1 { "" } else { "s" }
    );
    std::process::exit(1);
  }

  Ok(())
}

fn main() -> Result<(), AnyError> {
  env_logger::init();

  let cli_app = create_cli_app();
  let matches = cli_app.get_matches();

  match matches.subcommand() {
    Some(("run", run_matches)) => {
      let maybe_config = if let Some(p) = run_matches.value_of("CONFIG") {
        let path = PathBuf::from(p);

        let c = match path.extension().and_then(|s| s.to_str()) {
          Some("json") => config::load_from_json(&path)?,
          ext => bail!("Unknown extension: \"{:#?}\". Use .json instead.", ext),
        };
        Some(Arc::new(c))
      } else {
        None
      };

      debug!("Config: {:#?}", maybe_config);

      let paths: Vec<String> = run_matches
        .values_of("FILES")
        .unwrap_or_default()
        .map(|p| p.to_string())
        .collect();
      run_linter(
        paths,
        run_matches.value_of("RULE_CODE"),
        maybe_config,
        run_matches.value_of("FORMAT"),
      )?;
    }
    Some(("rules", rules_matches)) => {
      let rules = if let Some(rule_name) = rules_matches.value_of("RULE_NAME") {
        rules::get_specific_rule_metadata(rule_name)
      } else {
        rules::get_all_rules_metadata()
      };
      if rules_matches.is_present("json") {
        rules::print_rules::<rules::JsonFormatter>(rules);
      } else {
        rules::print_rules::<rules::PrettyFormatter>(rules);
      }
    }
    _ => unreachable!(),
  };

  Ok(())
}

#[cfg(test)]
mod tests {
  use os_pipe::pipe;
  use std::io::Read;
  use std::io::Write;
  use std::path::PathBuf;
  use std::process::Command;
  use std::process::Stdio;

  // TODO(bartlomieju): this code is copy-pasted from `deno/test_util/src/lib.rs`

  pub fn strip_ansi_codes(s: &str) -> std::borrow::Cow<str> {
    console_static_text::ansi::strip_ansi_codes(s)
  }

  fn target_dir() -> PathBuf {
    let current_exe = std::env::current_exe().unwrap();
    let target_dir = current_exe.parent().unwrap().parent().unwrap();
    target_dir.into()
  }

  fn dlint_exe_path() -> PathBuf {
    // Something like /Users/src/deno_lint/target/debug/examples/dlint
    let mut p = target_dir().join("examples").join("dlint");
    if cfg!(windows) {
      p.set_extension("exe");
    }
    p
  }

  fn root_path() -> PathBuf {
    PathBuf::from(concat!(env!("CARGO_MANIFEST_DIR")))
  }

  fn testdata_path() -> PathBuf {
    root_path().join("examples").join("dlint").join("testdata")
  }

  fn dlint_cmd() -> Command {
    let exe_path = dlint_exe_path();
    assert!(exe_path.exists());
    Command::new(exe_path)
  }

  #[derive(Debug, Default)]
  struct CheckOutputIntegrationTest {
    pub args: &'static str,
    pub args_vec: Vec<&'static str>,
    pub output: &'static str,
    pub input: Option<&'static str>,
    pub output_str: Option<&'static str>,
    pub exit_code: i32,
    pub envs: Vec<(String, String)>,
  }

  impl CheckOutputIntegrationTest {
    pub fn run(&self) {
      let args = if self.args_vec.is_empty() {
        std::borrow::Cow::Owned(
          self.args.split_whitespace().collect::<Vec<_>>(),
        )
      } else {
        assert!(
          self.args.is_empty(),
          "Do not provide args when providing args_vec."
        );
        std::borrow::Cow::Borrowed(&self.args_vec)
      };
      let dlint_exe = dlint_exe_path();
      println!("dlint_exe path {}", dlint_exe.display());

      let (mut reader, writer) = pipe().unwrap();
      let testdata_dir = testdata_path();
      let mut command = dlint_cmd();
      println!("dlint_exe args {}", self.args);
      println!("dlint_exe testdata path {:?}", &testdata_dir);
      command.args(args.iter());
      command.envs(self.envs.clone());
      command.current_dir(&testdata_dir);
      command.stdin(Stdio::piped());
      let writer_clone = writer.try_clone().unwrap();
      command.stderr(writer_clone);
      command.stdout(writer);

      let mut process = command.spawn().expect("failed to execute process");

      if let Some(input) = self.input {
        let mut p_stdin = process.stdin.take().unwrap();
        write!(p_stdin, "{}", input).unwrap();
      }

      // Very important when using pipes: This parent process is still
      // holding its copies of the write ends, and we have to close them
      // before we read, otherwise the read end will never report EOF. The
      // Command object owns the writers now, and dropping it closes them.
      drop(command);

      let mut actual = String::new();
      reader.read_to_string(&mut actual).unwrap();

      let status = process.wait().expect("failed to finish process");

      if let Some(exit_code) = status.code() {
        if self.exit_code != exit_code {
          println!("OUTPUT\n{}\nOUTPUT", actual);
          panic!(
            "bad exit code, expected: {:?}, actual: {:?}",
            self.exit_code, exit_code
          );
        }
      } else {
        #[cfg(unix)]
        {
          use std::os::unix::process::ExitStatusExt;
          let signal = status.signal().unwrap();
          println!("OUTPUT\n{}\nOUTPUT", actual);
          panic!(
          "process terminated by signal, expected exit code: {:?}, actual signal: {:?}",
          self.exit_code, signal
        );
        }
        #[cfg(not(unix))]
        {
          println!("OUTPUT\n{}\nOUTPUT", actual);
          panic!("process terminated without status code on non unix platform, expected exit code: {:?}", self.exit_code);
        }
      }

      actual = strip_ansi_codes(&actual).to_string();

      let expected = if let Some(s) = self.output_str {
        s.to_owned()
      } else {
        let output_path = testdata_dir.join(self.output);
        println!("output path {}", output_path.display());
        std::fs::read_to_string(output_path).expect("cannot read output")
      };

      if !expected.contains("[WILDCARD]") {
        assert_eq!(actual, expected)
      } else if !wildcard_match(&expected, &actual) {
        println!("OUTPUT\n{}\nOUTPUT", actual);
        println!("EXPECTED\n{}\nEXPECTED", expected);
        panic!("pattern match failed");
      }
    }
  }

  fn wildcard_match(pattern: &str, s: &str) -> bool {
    pattern_match(pattern, s, "[WILDCARD]")
  }

  fn pattern_match(pattern: &str, s: &str, wildcard: &str) -> bool {
    // Normalize line endings
    let mut s = s.replace("\r\n", "\n");
    let pattern = pattern.replace("\r\n", "\n");

    if pattern == wildcard {
      return true;
    }

    let parts = pattern.split(wildcard).collect::<Vec<&str>>();
    if parts.len() == 1 {
      return pattern == s;
    }

    if !s.starts_with(parts[0]) {
      return false;
    }

    // If the first line of the pattern is just a wildcard the newline character
    // needs to be pre-pended so it can safely match anything or nothing and
    // continue matching.
    if pattern.lines().next() == Some(wildcard) {
      s.insert(0, '\n');
    }

    let mut t = s.split_at(parts[0].len());

    for (i, part) in parts.iter().enumerate() {
      if i == 0 {
        continue;
      }
      dbg!(part, i);
      if i == parts.len() - 1 && (part.is_empty() || *part == "\n") {
        dbg!("exit 1 true", i);
        return true;
      }
      if let Some(found) = t.1.find(*part) {
        dbg!("found ", found);
        t = t.1.split_at(found + part.len());
      } else {
        dbg!("exit false ", i);
        return false;
      }
    }

    dbg!("end ", t.1.len());
    t.1.is_empty()
  }

  #[macro_export]
  macro_rules! itest(
  ($name:ident {$( $key:ident: $value:expr,)*})  => {
    #[test]
    fn $name() {
      (CheckOutputIntegrationTest {
        $(
          $key: $value,
        )*
        .. Default::default()
      }).run()
    }
  }
  );

  itest!(simple_test {
    args: "run simple.ts",
    output: "simple.out",
    exit_code: 1,
  });

  itest!(issue1145_no_trailing_newline {
    args: "run issue1145_no_trailing_newline.ts",
    output: "issue1145_no_trailing_newline.out",
    exit_code: 1,
  });
}

struct LintPluginServer {
  join_handle: std::thread::JoinHandle<()>
}


deno_core::extension!(dlint, 
  // ops = [],
  esm_entry_point = "ext:dlint/plugin_server.js",
  esm = [
    dir "examples/dlint/runtime",
    "plugin_server.js"
  ],
);

fn create_plugin_server(plugins: Vec<String>) -> LintPluginServer {
  let join_handle = std::thread::spawn(move || {
    eprintln!("hello from plugin server");
    let mut js_runtime = deno_core::JsRuntime::new(deno_core::RuntimeOptions {
      extensions: vec![dlint::init_ops_and_esm()],
      ..Default::default()
    });
    eprintln!("[plugin server] runtime created");
  });
  
  LintPluginServer {
    join_handle,
  }
}<|MERGE_RESOLUTION|>--- conflicted
+++ resolved
@@ -114,13 +114,8 @@
   };
 
   let file_diagnostics = Arc::new(Mutex::new(BTreeMap::new()));
-<<<<<<< HEAD
-  let linter_builder = LinterBuilder::default()
-    .rules(rules.clone());
-    // .plugins(plugins);
-=======
   let linter_builder = LinterBuilder::default().rules(rules.clone());
->>>>>>> 9cd4fb2f
+  // .plugins(plugins);
 
   let linter = linter_builder.build();
   if rules.is_empty() {
@@ -462,11 +457,10 @@
 }
 
 struct LintPluginServer {
-  join_handle: std::thread::JoinHandle<()>
+  join_handle: std::thread::JoinHandle<()>,
 }
 
-
-deno_core::extension!(dlint, 
+deno_core::extension!(dlint,
   // ops = [],
   esm_entry_point = "ext:dlint/plugin_server.js",
   esm = [
@@ -484,8 +478,6 @@
     });
     eprintln!("[plugin server] runtime created");
   });
-  
-  LintPluginServer {
-    join_handle,
-  }
+
+  LintPluginServer { join_handle }
 }