--- conflicted
+++ resolved
@@ -94,7 +94,6 @@
 
   let error_counts = Arc::new(AtomicUsize::new(0));
 
-<<<<<<< HEAD
   struct FileDiagnostics {
     filename: String,
     text_info: SourceTextInfo,
@@ -128,11 +127,7 @@
   };
 
   let file_diagnostics = Arc::new(Mutex::new(BTreeMap::new()));
-  let linter_builder = LinterBuilder::default().rules(rules.clone());
-  // .plugins(plugins);
-
-  let linter = linter_builder.build();
-=======
+
   let all_rules = get_all_rules();
   let all_rule_codes = all_rules
     .iter()
@@ -146,7 +141,7 @@
   } else {
     recommended_rules(get_all_rules())
   };
->>>>>>> b09c72a0
+
   if rules.is_empty() {
     bail!("No lint rules configured");
   } else {
@@ -165,14 +160,6 @@
     .try_for_each(|file_path| -> Result<(), AnyError> {
       let source_code = std::fs::read_to_string(file_path)?;
 
-<<<<<<< HEAD
-      let (parsed_source, mut diagnostics) =
-        linter.lint_file(LintFileOptions {
-          filename: file_path.to_string_lossy().to_string(),
-          source_code,
-          media_type: MediaType::from_path(file_path),
-        })?;
-=======
       let (parsed_source, diagnostics) = linter.lint_file(LintFileOptions {
         specifier: ModuleSpecifier::from_file_path(file_path).unwrap_or_else(
           |_| {
@@ -189,7 +176,6 @@
           default_jsx_fragment_factory: Some("React.Fragment".to_string()),
         },
       })?;
->>>>>>> b09c72a0
 
       let mut number_of_errors = diagnostics.len();
       if !parsed_source.diagnostics().is_empty() {
@@ -205,7 +191,6 @@
 
       let mut lock = file_diagnostics.lock().unwrap();
 
-<<<<<<< HEAD
       if let Some(plugin_host) = maybe_plugin_host.as_ref() {
         let response = plugin_host
           .lint(
@@ -225,9 +210,7 @@
           text_info: parsed_source.text_info().clone(),
         },
       );
-=======
       lock.insert(file_path, diagnostics);
->>>>>>> b09c72a0
 
       Ok(())
     })?;
