--- conflicted
+++ resolved
@@ -86,21 +86,23 @@
     diagnostics: Vec<LintDiagnostic>,
   }
 
-  let rules = if let Some(config) = maybe_config {
-    config.get_rules()
-  } else if let Some(rule_name) = filter_rule_name {
+  let mut rules = get_recommended_rules();
+  let mut plugins = vec![];
+
+  if let Some(rule_name) = filter_rule_name {
     let include = vec![rule_name.to_string()];
-    get_filtered_rules(Some(vec![]), None, Some(include))
-  } else {
-    get_recommended_rules()
-  };
-  let plugins = if let Some(config) = maybe_config {
+    rules = get_filtered_rules(Some(vec![]), None, Some(include));
+  }
+
+  if let Some(config) = maybe_config {
+    rules = config.get_rules();
     // TODO(bartlomieju): resolve plugins correctly
     // config.plugins
-    vec![]
-  } else {vec![]};
+    plugins = vec![];
+  }
+  
   let file_diagnostics = Arc::new(Mutex::new(BTreeMap::new()));
-  let linter_builder = LinterBuilder::default().rules(rules.clone());
+  let linter_builder = LinterBuilder::default().rules(rules.clone()).plugins(plugins);
 
   let linter = linter_builder.build();
   debug!("Configured rules: {}", rules.len());
@@ -114,22 +116,6 @@
     .try_for_each(|file_path| -> Result<(), AnyError> {
       let source_code = std::fs::read_to_string(file_path)?;
 
-<<<<<<< HEAD
-      debug!("Configured rules: {}", rules.len());
-
-      if rules.is_empty() {
-        bail!("There's no rule to be run!");
-      }
-
-      let linter_builder = LinterBuilder::default()
-        .rules(rules.clone())
-        .plugins(plugins)
-        .media_type(MediaType::from_path(file_path));
-
-      let linter = linter_builder.build();
-
-=======
->>>>>>> b72c6faa
       let (parsed_source, diagnostics) =
         linter.clone().lint_file(LintFileOptions {
           filename: file_path.to_string_lossy().to_string(),
