--- conflicted
+++ resolved
@@ -1,7 +1,3 @@
 [toolchain]
-<<<<<<< HEAD
-channel = "nightly"
-=======
 channel = "1.80.0"
->>>>>>> b09c72a0
 components = ["clippy", "rustfmt"]