// Copyright 2020 the Deno authors. All rights reserved. MIT license.
use std::sync::Arc;
use std::sync::Mutex;
use std::sync::RwLock;
use swc_common;
use swc_common::comments::Comments;
use swc_common::errors::Diagnostic;
use swc_common::errors::DiagnosticBuilder;
use swc_common::errors::Emitter;
use swc_common::errors::Handler;
use swc_common::errors::HandlerFlags;
use swc_common::FileName;
use swc_common::SourceMap;
use swc_ecma_ast;
use swc_ecma_parser::lexer::Lexer;
use swc_ecma_parser::JscTarget;
use swc_ecma_parser::Parser;
use swc_ecma_parser::Session;
use swc_ecma_parser::SourceFileInput;
use swc_ecma_parser::Syntax;
use swc_ecma_parser::TsConfig;
use swc_ecma_visit;

mod ast_node;
mod rules;
<<<<<<< HEAD
mod scopes;
mod traverse;

use ast_node::AstNode;
use traverse::AstTraverser;
=======
>>>>>>> 63ed42ec

pub type SwcDiagnostics = Vec<Diagnostic>;

#[derive(Clone, Default)]
pub(crate) struct BufferedError(Arc<RwLock<SwcDiagnostics>>);

impl Emitter for BufferedError {
  fn emit(&mut self, db: &DiagnosticBuilder) {
    self.0.write().unwrap().push((**db).clone());
  }
}

impl From<BufferedError> for Vec<Diagnostic> {
  fn from(buf: BufferedError) -> Self {
    let s = buf.0.read().unwrap();
    s.clone()
  }
}

pub struct Linter {
  buffered_error: BufferedError,
  pub source_map: Arc<SourceMap>,
  pub handler: Handler,
  // After parsing module `comments` are taken from
  // `Linter` as passed to `Context`
  comments: Option<Comments>,
}

impl Linter {
  pub fn default() -> Self {
    let buffered_error = BufferedError::default();

    let handler = Handler::with_emitter_and_flags(
      Box::new(buffered_error.clone()),
      HandlerFlags {
        dont_buffer_diagnostics: true,
        can_emit_warnings: true,
        ..Default::default()
      },
    );

    Linter {
      buffered_error,
      source_map: Arc::new(SourceMap::default()),
      handler,
      comments: Some(Comments::default()),
    }
  }

  pub fn lint(
    &mut self,
    file_name: String,
    source_code: String,
  ) -> Result<(), SwcDiagnostics> {
    swc_common::GLOBALS.set(&swc_common::Globals::new(), || {
      let swc_source_file = self
        .source_map
        .new_source_file(FileName::Custom(file_name.clone()), source_code);

      let buffered_err = self.buffered_error.clone();
      let session = Session {
        handler: &self.handler,
      };

      let mut ts_config = TsConfig::default();
      ts_config.dynamic_import = true;
      let syntax = Syntax::Typescript(ts_config);

      let lexer = Lexer::new(
        session,
        syntax,
        JscTarget::Es2019,
        SourceFileInput::from(&*swc_source_file),
        self.comments.as_ref(),
      );

      let mut parser = Parser::new_from(session, lexer);

      let module =
        parser
          .parse_module()
          .map_err(move |mut err: DiagnosticBuilder| {
            err.cancel();
            SwcDiagnostics::from(buffered_err)
          })?;

      self.lint_module(file_name, module);
      Ok(())
    })
  }

  fn lint_module(&mut self, file_name: String, module: swc_ecma_ast::Module) {
    let (leading, trailing) = self
      .comments
      .take()
      .expect("Comments already taken")
      .take_all();

    // eprintln!("module {:#?}", module);

    let node = Box::new(AstNode::Module(module.clone()));

    let context = rules::Context {
      file_name,
      diagnostics: Arc::new(Mutex::new(vec![])),
      source_map: self.source_map.clone(),
      leading_comments: leading,
      trailing_comments: trailing,
    };

<<<<<<< HEAD
    let transforms: Vec<Box<dyn scopes::LintTransform>> = vec![
      Box::new(rules::NoDebugger::new(context.clone())),
      Box::new(rules::NoFuncAssign::new(context.clone())),
    ];
    let mut lint_context = scopes::LintContext::new(node, transforms);
    lint_context.walk_module(module.clone());

    let rules: Vec<Box<dyn AstTraverser>> = vec![
=======
    let rules: Vec<Box<dyn swc_ecma_visit::Visit>> = vec![
>>>>>>> 63ed42ec
      Box::new(rules::NoExplicitAny::new(context.clone())),
      Box::new(rules::NoDebugger::new(context.clone())),
      Box::new(rules::NoVar::new(context.clone())),
      Box::new(rules::SingleVarDeclarator::new(context.clone())),
      Box::new(rules::ExplicitFunctionReturnType::new(context.clone())),
      Box::new(rules::NoEval::new(context.clone())),
      Box::new(rules::NoEmptyInterface::new(context.clone())),
      Box::new(rules::NoDeleteVar::new(context.clone())),
      Box::new(rules::UseIsNaN::new(context.clone())),
      Box::new(rules::NoEmptyFunction::new(context.clone())),
      Box::new(rules::NoAsyncPromiseExecutor::new(context.clone())),
      Box::new(rules::NoSparseArray::new(context.clone())),
      Box::new(rules::NoDuplicateCase::new(context.clone())),
      Box::new(rules::NoDupeArgs::new(context.clone())),
    ];

    for mut rule in rules {
      rule.visit_module(&module, &module);
    }

    let ban_ts = rules::BanTsIgnore::new(context.clone());
    ban_ts.lint_comments();
    let ban_todo = rules::BanUntaggedTodo::new(context.clone());
    ban_todo.lint_comments();

    let diags = context.diagnostics.lock().unwrap();
    for d in diags.iter() {
      eprintln!(
        "error: {} at {}:{}:{}",
        d.message, d.location.filename, d.location.line, d.location.col
      );
    }
  }
}

fn main() {
  let args: Vec<String> = std::env::args().collect();

  if args.len() < 2 {
    eprintln!("Missing file name");
    std::process::exit(1);
  }

  let file_names: Vec<String> = args[1..].to_vec();

  for file_name in file_names {
    let source_code =
      std::fs::read_to_string(&file_name).expect("Failed to read file");
    let mut linter = Linter::default();
    linter.lint(file_name, source_code).expect("Failed to lint");
  }
}<|MERGE_RESOLUTION|>--- conflicted
+++ resolved
@@ -23,14 +23,9 @@
 
 mod ast_node;
 mod rules;
-<<<<<<< HEAD
 mod scopes;
-mod traverse;
 
 use ast_node::AstNode;
-use traverse::AstTraverser;
-=======
->>>>>>> 63ed42ec
 
 pub type SwcDiagnostics = Vec<Diagnostic>;
 
@@ -141,7 +136,6 @@
       trailing_comments: trailing,
     };
 
-<<<<<<< HEAD
     let transforms: Vec<Box<dyn scopes::LintTransform>> = vec![
       Box::new(rules::NoDebugger::new(context.clone())),
       Box::new(rules::NoFuncAssign::new(context.clone())),
@@ -149,10 +143,8 @@
     let mut lint_context = scopes::LintContext::new(node, transforms);
     lint_context.walk_module(module.clone());
 
-    let rules: Vec<Box<dyn AstTraverser>> = vec![
-=======
+
     let rules: Vec<Box<dyn swc_ecma_visit::Visit>> = vec![
->>>>>>> 63ed42ec
       Box::new(rules::NoExplicitAny::new(context.clone())),
       Box::new(rules::NoDebugger::new(context.clone())),
       Box::new(rules::NoVar::new(context.clone())),
