// Copyright 2020-2021 the Deno authors. All rights reserved. MIT license.
use crate::control_flow::ControlFlow;
use crate::diagnostic::{LintDiagnostic, Position, Range};
use crate::ignore_directives::{
  parse_line_ignore_directives, CodeStatus, FileIgnoreDirective,
  LineIgnoreDirective,
};
use crate::linter::LinterContext;
use crate::rules::{self, get_all_rules, LintRule};
use deno_ast::swc::common::comments::Comment;
use deno_ast::swc::common::SyntaxContext;
use deno_ast::MediaType;
use deno_ast::Scope;
use deno_ast::SourceTextInfo;
use deno_ast::{
  view as ast_view, ParsedSource, RootNode, SourcePos, SourceRange,
};
use std::collections::{HashMap, HashSet};
use std::time::Instant;

/// `Context` stores all data needed to perform linting of a particular file.
pub struct Context<'view> {
  parsed_source: ParsedSource,
  diagnostics: Vec<LintDiagnostic>,
  program: ast_view::Program<'view>,
  file_ignore_directive: Option<FileIgnoreDirective>,
  line_ignore_directives: HashMap<usize, LineIgnoreDirective>,
  scope: Scope,
  control_flow: ControlFlow,
  traverse_flow: TraverseFlow,
  check_unknown_rules: bool,
}

impl<'view> Context<'view> {
  pub(crate) fn new(
    linter_ctx: &LinterContext,
    parsed_source: ParsedSource,
    program: ast_view::Program<'view>,
    file_ignore_directive: Option<FileIgnoreDirective>,
  ) -> Self {
    let line_ignore_directives = parse_line_ignore_directives(
      &linter_ctx.ignore_diagnostic_directive,
      program,
    );
<<<<<<< HEAD
    // TODO(bartlomieju): both of these should use either `program` or `parsed_source`.
    let scope = Scope::analyze(program);
    let control_flow = ControlFlow::analyze(&parsed_source);
=======
    let scope = Scope::analyze(program);
    let control_flow =
      ControlFlow::analyze(program, parsed_source.unresolved_context());
>>>>>>> 9cd4fb2f

    Self {
      file_ignore_directive,
      line_ignore_directives,
      scope,
      control_flow,
      program,
      parsed_source,
      diagnostics: Vec::new(),
      traverse_flow: TraverseFlow::default(),
      check_unknown_rules: linter_ctx.check_unknown_rules,
    }
  }

  /// File name on which the lint rule is run
  pub fn file_name(&self) -> &str {
    self.parsed_source.specifier()
  }

  /// The media type which linter was configured with. Can be used
  /// to skip checking some rules.
  pub fn media_type(&self) -> MediaType {
    self.parsed_source.media_type()
  }

  /// Stores diagnostics that are generated while linting
  pub fn diagnostics(&self) -> &[LintDiagnostic] {
    &self.diagnostics
  }

  /// Information about the file text.
  pub fn text_info(&self) -> &SourceTextInfo {
    self.parsed_source.text_info()
  }

  /// The AST view of the program, which for example can be used for getting
  /// comments
  pub fn program(&self) -> ast_view::Program<'view> {
    self.program
  }

  /// File-level ignore directive (`deno-lint-ignore-file`)
  pub fn file_ignore_directive(&self) -> Option<&FileIgnoreDirective> {
    self.file_ignore_directive.as_ref()
  }

  /// The map that stores line-level ignore directives (`deno-lint-ignore`).
  /// The key of the map is line number.
  pub fn line_ignore_directives(&self) -> &HashMap<usize, LineIgnoreDirective> {
    &self.line_ignore_directives
  }

  /// Scope analysis result
  pub fn scope(&self) -> &Scope {
    &self.scope
  }

  /// Control-flow analysis result
  pub fn control_flow(&self) -> &ControlFlow {
    &self.control_flow
  }

  /// The `SyntaxContext` of any unresolved identifiers
  pub(crate) fn unresolved_ctxt(&self) -> SyntaxContext {
    self.parsed_source.unresolved_context()
  }

  pub(crate) fn assert_traverse_init(&self) {
    self.traverse_flow.assert_init();
  }

  pub(crate) fn should_stop_traverse(&mut self) -> bool {
    self.traverse_flow.should_stop()
  }

  pub(crate) fn stop_traverse(&mut self) {
    self.traverse_flow.set_stop_traverse();
  }

  pub fn all_comments(&self) -> impl Iterator<Item = &'view Comment> {
    self.program.comment_container().all_comments()
  }

  pub fn leading_comments_at(
    &self,
    start: SourcePos,
  ) -> impl Iterator<Item = &'view Comment> {
    self.program.comment_container().leading_comments(start)
  }

  pub fn trailing_comments_at(
    &self,
    end: SourcePos,
  ) -> impl Iterator<Item = &'view Comment> {
    self.program.comment_container().trailing_comments(end)
  }

  /// Mark ignore directives as used if that directive actually suppresses some
  /// diagnostic, and return a list of diagnostics that are not ignored.
  /// Make sure that this method is called after all lint rules have been
  /// executed.
  pub(crate) fn check_ignore_directive_usage(&mut self) -> Vec<LintDiagnostic> {
    let mut filtered = Vec::new();

    for diagnostic in self.diagnostics.iter().cloned() {
      if let Some(f) = self.file_ignore_directive.as_mut() {
        if f.check_used(&diagnostic.code) {
          continue;
        }
      }

      let diagnostic_line = diagnostic.range.start.line_index;
      if diagnostic_line > 0 {
        if let Some(l) =
          self.line_ignore_directives.get_mut(&(diagnostic_line - 1))
        {
          if l.check_used(&diagnostic.code) {
            continue;
          }
        }
      }

      filtered.push(diagnostic);
    }

    filtered
  }

  /// Lint rule implementation for `ban-unused-ignore`.
  /// This should be run after all normal rules have been finished because this
  /// works for diagnostics reported by other rules.
  pub(crate) fn ban_unused_ignore(
    &self,
    specified_rules: &[&'static dyn LintRule],
  ) -> Vec<LintDiagnostic> {
    const CODE: &str = "ban-unused-ignore";

    // If there's a file-level ignore directive containing `ban-unused-ignore`,
    // exit without running this rule.
    if self
      .file_ignore_directive
      .as_ref()
      .map_or(false, |file_ignore| file_ignore.has_code(CODE))
    {
      return vec![];
    }

    let executed_builtin_codes: HashSet<&'static str> =
      specified_rules.iter().map(|r| r.code()).collect();
    let is_unused_code = |&(code, status): &(&String, &CodeStatus)| {
      let is_unknown = !executed_builtin_codes.contains(code.as_str());
      !status.used && !is_unknown
    };

    let mut diagnostics = Vec::new();

    if let Some(file_ignore) = self.file_ignore_directive.as_ref() {
      for (unused_code, _status) in
        file_ignore.codes().iter().filter(is_unused_code)
      {
        let d = self.create_diagnostic(
          file_ignore.range(),
          CODE,
          format!("Ignore for code \"{}\" was not used.", unused_code),
          None,
        );
        diagnostics.push(d);
      }
    }

    for line_ignore in self.line_ignore_directives.values() {
      // We do nothing special even if the line-level ignore directive contains
      // `ban-unused-ignore`. `ban-unused-ignore` can be ignored only via the
      // file-level directive.

      for (unused_code, _status) in
        line_ignore.codes().iter().filter(is_unused_code)
      {
        let d = self.create_diagnostic(
          line_ignore.range(),
          CODE,
          format!("Ignore for code \"{}\" was not used.", unused_code),
          None,
        );
        diagnostics.push(d);
      }
    }

    diagnostics
  }

  // TODO(bartlomieju): this should be a regular lint rule, not a mathod on this
  // struct.
  /// Lint rule implementation for `ban-unknown-rule-code`.
  /// This should be run after all normal rules.
  pub(crate) fn ban_unknown_rule_code(&mut self) -> Vec<LintDiagnostic> {
    let builtin_all_rule_codes: HashSet<&'static str> =
      get_all_rules().iter().map(|r| r.code()).collect();
    let is_unknown_rule =
      |code: &&String| !builtin_all_rule_codes.contains(code.as_str());

    let mut diagnostics = Vec::new();

    if let Some(file_ignore) = self.file_ignore_directive.as_ref() {
      for unknown_rule_code in
        file_ignore.codes().keys().filter(is_unknown_rule)
      {
        let d = self.create_diagnostic(
          file_ignore.range(),
          rules::ban_unknown_rule_code::CODE,
          format!("Unknown rule for code \"{}\"", unknown_rule_code),
          None,
        );
        diagnostics.push(d);
      }
    }

    for line_ignore in self.line_ignore_directives.values() {
      for unknown_rule_code in
        line_ignore.codes().keys().filter(is_unknown_rule)
      {
        let d = self.create_diagnostic(
          line_ignore.range(),
          rules::ban_unknown_rule_code::CODE,
          format!("Unknown rule for code \"{}\"", unknown_rule_code),
          None,
        );
        diagnostics.push(d);
      }
    }

    if !diagnostics.is_empty() {
      if let Some(f) = self.file_ignore_directive.as_mut() {
        f.check_used(rules::ban_unknown_rule_code::CODE);
      }
    }

    if self.check_unknown_rules
      && !self
        .file_ignore_directive()
        .map(|f| f.has_code(rules::ban_unknown_rule_code::CODE))
        .unwrap_or(false)
    {
      diagnostics
    } else {
      vec![]
    }
  }

  pub fn add_diagnostic(
    &mut self,
    range: SourceRange,
    code: impl ToString,
    message: impl ToString,
  ) {
    let diagnostic = self.create_diagnostic(
      range,
      code.to_string(),
      message.to_string(),
      None,
    );
    self.diagnostics.push(diagnostic);
  }

  pub fn add_diagnostic_with_hint(
    &mut self,
    range: SourceRange,
    code: impl ToString,
    message: impl ToString,
    hint: impl ToString,
  ) {
    let diagnostic =
      self.create_diagnostic(range, code, message, Some(hint.to_string()));
    self.diagnostics.push(diagnostic);
  }

  pub(crate) fn create_diagnostic(
    &self,
    range: SourceRange,
    code: impl ToString,
    message: impl ToString,
    maybe_hint: Option<String>,
  ) -> LintDiagnostic {
    let time_start = Instant::now();
    let text_info = self.text_info();
    let start = Position::new(
      range.start.as_byte_index(text_info.range().start),
      text_info.line_and_column_index(range.start),
    );
    let end = Position::new(
      range.end.as_byte_index(text_info.range().start),
      text_info.line_and_column_index(range.end),
    );

    let diagnostic = LintDiagnostic {
      range: Range { start, end },
      filename: self.file_name().to_string(),
      message: message.to_string(),
      code: code.to_string(),
      hint: maybe_hint,
    };

    let time_end = Instant::now();
    debug!(
      "Context::create_diagnostic took {:?}",
      time_end - time_start
    );
    diagnostic
  }
}

/// A struct containing a boolean value to control whether a node's children
/// will be traversed or not.
/// If there's no need to further traverse children nodes, you can call
/// `ctx.stop_traverse()` from inside a handler method, which will cancel
/// further traverse.
#[derive(Debug, Clone, Copy, PartialEq, Eq, Default)]
struct TraverseFlow {
  stop_traverse: bool,
}

impl TraverseFlow {
  fn set_stop_traverse(&mut self) {
    self.stop_traverse = true;
  }

  fn reset(&mut self) {
    self.stop_traverse = false;
  }

  fn assert_init(&self) {
    assert!(!self.stop_traverse);
  }

  fn should_stop(&mut self) -> bool {
    let stop = self.stop_traverse;
    self.reset();
    stop
  }
}<|MERGE_RESOLUTION|>--- conflicted
+++ resolved
@@ -42,15 +42,9 @@
       &linter_ctx.ignore_diagnostic_directive,
       program,
     );
-<<<<<<< HEAD
-    // TODO(bartlomieju): both of these should use either `program` or `parsed_source`.
-    let scope = Scope::analyze(program);
-    let control_flow = ControlFlow::analyze(&parsed_source);
-=======
     let scope = Scope::analyze(program);
     let control_flow =
       ControlFlow::analyze(program, parsed_source.unresolved_context());
->>>>>>> 9cd4fb2f
 
     Self {
       file_ignore_directive,
