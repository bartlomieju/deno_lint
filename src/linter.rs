// Copyright 2020-2021 the Deno authors. All rights reserved. MIT license.
use crate::ast_parser::parse_program;
use crate::context::Context;
use crate::diagnostic::LintDiagnostic;
use crate::ignore_directives::parse_file_ignore_directives;
use crate::performance_mark::PerformanceMark;
use crate::rules::{ban_unknown_rule_code::BanUnknownRuleCode, LintRule};
use deno_ast::Diagnostic;
use deno_ast::MediaType;
use deno_ast::ParsedSource;
use std::sync::Arc;


// TODO(bartlomieju): I'm not yet sure about Send and Sync here.
// Fine for now to get `dlint` compiling, but it should be optimized
// to spawn the fewest number of `JsRuntime` instances possible.
pub type LintPluginCallback = dyn Fn(&mut Context) + Send + Sync;

// #[derive(Clone)]
pub struct LintPlugin {
  name: String,
  callback: Box<LintPluginCallback>
}

impl std::fmt::Debug for LintPlugin {
    fn fmt(&self, f: &mut std::fmt::Formatter<'_>) -> std::fmt::Result {
        f.debug_struct("LintPlugin").field("name", &self.name).finish()
    }
}

pub struct LinterBuilder {
  ignore_file_directive: String,
  ignore_diagnostic_directive: String,
  rules: Vec<&'static dyn LintRule>,
  plugins: Vec<LintPlugin>,
}

impl Default for LinterBuilder {
  fn default() -> Self {
    Self {
      ignore_file_directive: "deno-lint-ignore-file".to_string(),
      ignore_diagnostic_directive: "deno-lint-ignore".to_string(),
      rules: Vec::new(),
      plugins: Vec::new(),
    }
  }
}

impl LinterBuilder {
  pub fn build(self) -> Linter {
    Linter::new(
      self.ignore_file_directive,
      self.ignore_diagnostic_directive,
      self.rules,
      self.plugins,
    )
  }

  /// Set name for directive that can be used to skip linting file.
  ///
  /// Defaults to "deno-lint-ignore-file".
  pub fn ignore_file_directive(mut self, directive: &str) -> Self {
    self.ignore_file_directive = directive.to_owned();
    self
  }

  /// Set name for directive that can be used to ignore next line.
  ///
  /// Defaults to "deno-lint-ignore".
  pub fn ignore_diagnostic_directive(mut self, directive: &str) -> Self {
    self.ignore_diagnostic_directive = directive.to_owned();
    self
  }

  /// Set a list of rules that will be used for linting.
  ///
  /// Defaults to empty list (no rules will be run by default).
  pub fn rules(mut self, rules: Vec<&'static dyn LintRule>) -> Self {
    self.rules = rules;
    self
  }

  /// Set a list of plugins that will be used for linting.
  pub fn plugins(mut self, plugins: Vec<LintPlugin>) -> Self {
    self.plugins = plugins;
    self
  }
}

/// A linter instance. It can be cheaply cloned and shared between threads.
#[derive(Clone)]
pub struct Linter {
  ctx: Arc<LinterContext>,
}

/// A struct defining configuration of a `Linter` instance.
///
/// This struct is passed along and used to construct a specific file context,
/// just before a particular file is linted.
pub struct LinterContext {
  pub ignore_file_directive: String,
  pub ignore_diagnostic_directive: String,
  pub check_unknown_rules: bool,
  /// Rules are sorted by priority
<<<<<<< HEAD
  rules: Vec<&'static dyn LintRule>,
  plugins: Vec<LintPlugin>,
=======
  pub rules: Vec<&'static dyn LintRule>,
>>>>>>> 16d33290
}

impl LinterContext {
  fn new(
    ignore_file_directive: String,
    ignore_diagnostic_directive: String,
    mut rules: Vec<&'static dyn LintRule>,
    plugins: Vec<LintPlugin>,
  ) -> Self {
    crate::rules::sort_rules_by_priority(&mut rules);
    let check_unknown_rules = rules
      .iter()
      .any(|a| a.code() == (BanUnknownRuleCode).code());

    LinterContext {
      ignore_file_directive,
      ignore_diagnostic_directive,
      check_unknown_rules,
      rules,
      plugins,
    }
  }
}

pub struct LintFileOptions {
  pub filename: String,
  pub source_code: String,
  pub media_type: MediaType,
}

impl Linter {
  fn new(
    ignore_file_directive: String,
    ignore_diagnostic_directive: String,
    rules: Vec<&'static dyn LintRule>,
    plugins: Vec<LintPlugin>,
  ) -> Self {
    let ctx = LinterContext::new(
      ignore_file_directive,
      ignore_diagnostic_directive,
      rules,
      plugins,
    );

    Linter { ctx: Arc::new(ctx) }
  }

  /// Lint a single file.
  ///
  /// Returns `ParsedSource` and `Vec<ListDiagnostic>`, so the file can be
  /// processed further without having to be parsed again.
  ///
  /// If you have an already parsed file, use `Linter::lint_with_ast` instead.
  pub fn lint_file(
    &self,
    options: LintFileOptions,
  ) -> Result<(ParsedSource, Vec<LintDiagnostic>), Diagnostic> {
    let _mark = PerformanceMark::new("Linter::lint");

    let parse_result = {
      let _mark = PerformanceMark::new("ast_parser.parse_program");
      parse_program(&options.filename, options.media_type, options.source_code)
    };

    let parsed_source = parse_result?;
    let diagnostics = self.lint_inner(&parsed_source);

    Ok((parsed_source, diagnostics))
  }

  /// Lint an already parsed file.
  ///
  /// This method is useful in context where the file is already parsed for other
  /// purposes like transpilation or LSP analysis.
  pub fn lint_with_ast(
    &self,
    parsed_source: &ParsedSource,
  ) -> Vec<LintDiagnostic> {
    let _mark = PerformanceMark::new("Linter::lint_with_ast");
    self.lint_inner(parsed_source)
  }

  // TODO(bartlomieju): this struct does too much - not only it checks for ignored
  // lint rules, it also runs 2 additional rules. These rules should be rewritten
  // to use a regular way of writing a rule and not live on the `Context` struct.
  fn collect_diagnostics(&self, mut context: Context) -> Vec<LintDiagnostic> {
    let _mark = PerformanceMark::new("Linter::collect_diagnostics");

    let mut diagnostics = context.check_ignore_directive_usage();
    // Run `ban-unknown-rule-code`
    diagnostics.extend(context.ban_unknown_rule_code());
    // Run `ban-unused-ignore`
    diagnostics.extend(context.ban_unused_ignore(&self.ctx.rules));

    // Finally sort by line the diagnostics originates on
    diagnostics.sort_by_key(|d| d.range.start.line_index);

    diagnostics
  }

  fn lint_inner(&self, parsed_source: &ParsedSource) -> Vec<LintDiagnostic> {
    let _mark = PerformanceMark::new("Linter::lint_inner");

    let diagnostics = parsed_source.with_view(|pg| {
      // If a top-level ignore directive exists, eg:
      // ```
      //   // deno-lint-ignore-file
      // ```
      // and there's no particular rule(s) specified, eg:
      // ```
      //   // deno-lint-ignore-file no-undefined
      // ```
      // we want to ignore the whole file.
      //
      // That means we want to return no diagnostics for a particular file, so
      // we're gonna check if the file should be ignored, before performing
      // other expensive work like scope or control-flow analysis.
      let file_ignore_directive =
        parse_file_ignore_directives(&self.ctx.ignore_file_directive, pg);
      if let Some(ignore_directive) = file_ignore_directive.as_ref() {
        if ignore_directive.ignore_all() {
          return vec![];
        }
      }

      // TODO(bartlomieju): rename to `FileContext`? It would be a very noisy
      // change, but "Context" is so ambiguous.
      let mut context = Context::new(
        &self.ctx,
        parsed_source.clone(),
        pg,
        file_ignore_directive,
      );

      // Run configured lint rules.
      for rule in self.ctx.rules.iter() {
        rule.lint_program_with_ast_view(&mut context, pg);
      }
      // for plugin in self.plugins.iter() {
      //   (plugin.callback)(&mut context);
      // }

      self.collect_diagnostics(context)
    });

    diagnostics
  }
}<|MERGE_RESOLUTION|>--- conflicted
+++ resolved
@@ -102,12 +102,8 @@
   pub ignore_diagnostic_directive: String,
   pub check_unknown_rules: bool,
   /// Rules are sorted by priority
-<<<<<<< HEAD
-  rules: Vec<&'static dyn LintRule>,
+  pub rules: Vec<&'static dyn LintRule>,
   plugins: Vec<LintPlugin>,
-=======
-  pub rules: Vec<&'static dyn LintRule>,
->>>>>>> 16d33290
 }
 
 impl LinterContext {
